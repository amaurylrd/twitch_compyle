--- conflicted
+++ resolved
@@ -18,22 +18,27 @@
 :warning: Once you have installed it, ImageMagick should be automatically detected by MoviePy, except for some developpers under specific OS like:
 - for **windows users**, you may also set the variable _IMAGEMAGICK_BINARY_ from the moviepy/config.py file. To avoid doing so, make sure to check _"install legacy utilities"_ in the installation wizard.
   
-- for **ubuntu users (>= 19.04)**, you may have installed from [apt://imagemagick]() and thus you need to disable this line ``<policy domain="path" rights="none" pattern="@*"/>`` from the security policy file located at ``/etc/ImageMagick/policy.xml``.
+- for **ubuntu users (>= 19.04)**, you may have installed from [apt://imagemagick]() or via the following command lines, then you need to disable this line ``<policy domain="path" rights="none" pattern="@*"/>`` from the security policy file located at ``/etc/ImageMagick/policy.xml``.
 
-> MoviePy depends on the Python modules Numpy, imageio, Decorator, and tqdm, which will be automatically installed during MoviePy’s installation but MoviePy also need additional common libraries like PIL, FFMPEG for specific usage...
+```sh
+sudo apt update
+sudo apt install imagemagick
+```
+
+> MoviePy additionally depends on the Python modules Numpy, imageio, Decorator, and tqdm, which will be automatically installed during MoviePy’s installation but it also needs extra common libraries like PIL, FFMPEG for specific usecases...
 
 ## Getting started
 
 ### Installation
 
-1. Clone the repository
+1. **Clone** the repository
 
 ```sh 
 git clone https://github.com/amaurylrd/twitch_compyle.git
 cd twitch_compyle
 ```
 
-2. Checkout the branch
+2. **Checkout** the main branch
 
 ### Setup
 
@@ -44,7 +49,7 @@
 poetry install
 ```
 
-### TODO .env
+Secondly refer to the [configuration guide](/CONFIGURATION.md) for a documentated overview on how to configure the ``.env`` file.
 
 ### Run
 
@@ -54,72 +59,16 @@
 python sources/main.py
 ```
 
-## Continous Integration
+## Getting addicted
 
-### Code Formatting
+### 🚧 Contribution
 
-> Keep it clean, keep it clear
+If you are intrested in the project, check the [development manual](/DEVELOPMENT.md).
+Please review this guide for further information on how to get started on the project for developpers and contributors.
 
-In poetry shell you can run linters that are implemented as poetry dependecies like pylama, black...
-
-<<<<<<< HEAD
-```py
-=======
-```sh
->>>>>>> 79ed25a8
-black compyle/<path_to_directory_or_file>
-pylama compyle/<path_to_directory_or_file>
-```
-
-<<<<<<< HEAD
-=======
-TODO git squash, 
-
-```sh
-git commit --amend
-git push --force
-```
-```sh
-git rebase -i <hash_of_commit> or git rebase -i HEAD~4
-git push origin HEAD:<name_of_remote_branch> --force
-```
-Make sure the topmost, first commit says “pick” and change the rest below from “pick” to “squash”. This will squash each commit into the previous commit, which will continue until every commit is squashed into the first commit.
-in git editor
-
->>>>>>> 79ed25a8
-## Contributing
-
-Development of `twitch_compyle` happens at https://github.com/amaurylrd/twitch_compyle/tree/main.
-<br><br>
-&rarr; For contributing to this project please contact us via GitHub or by mail <br>
-
-1. Create a new **fork** of the project
-2. Create your feature branch
-```sh
-git checkout -b feature/AwesomeFeature
-```
-3. Add then **commit** your changes
-```sh
-git add *
-git commit -m "add some awesome feature"
-```
-4. **Push** to the branch
-```sh
-git push origin feature/AwesomeFeature
-```
-5. Open a **pull request**
-
-&rarr; If you have any suggestions, bug reports please report them to the issue tracker at https://github.com/amaurylrd/twitch_compyle/issues
-
-<<<<<<< HEAD
-## Contact 
+### 📫 Contact 
   
 Tho we like postcards, we prefer emails : [@adesvall](https://github.com/adesvall), [@amaurylrd](https://github.com/amaurylrd), [@BOOOYAA](https://github.com/BOOOYAA)
-=======
-## Contact
-  
-📫 Tho we like postcards, we prefer emails : [@adesvall](https://github.com/adesvall), [@amaurylrd](https://github.com/amaurylrd), [@BOOOYAA](https://github.com/BOOOYAA)
->>>>>>> 79ed25a8
 
 ## License
 
