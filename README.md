<<<<<<< HEAD
[![Build Status](https://app.travis-ci.com/amaurylrd/twitch_compyle.svg?token=8zCbm6e8xiaKAE2XXKzm&branch=main)](https://app.travis-ci.com/amaurylrd/twitch_compyle)
[![License](https://img.shields.io/badge/License-Apache_2.0-blue.svg)](https://opensource.org/licenses/Apache-2.0)

# twitch_compyle

=======
<!-- markdownlint-disable MD029 MD041 MD042 MD045 -->

[![Build Status](https://app.travis-ci.com/amaurylrd/twitch_compyle.svg?token=8zCbm6e8xiaKAE2XXKzm&branch=main)](https://app.travis-ci.com/amaurylrd/twitch_compyle)[![License](https://img.shields.io/badge/License-Apache_2.0-blue.svg)](https://opensource.org/licenses/Apache-2.0)

# twitch_compyle

>>>>>>> 36228ab3
## Keywords

APIs, Twitch, Youtube, MoviePy, OpenCV...

![](https://www.minuitdouze.com/wp-content/uploads/twitch-youtube-logo-banner.jpg)

## Requierements

1. Python at least 3.8

<<<<<<< HEAD
2. Poetry any stable version like 1.2.2 (requires Python 3.7 or above). <br>
=======
2. Poetry any stable version like 1.2.2 (requires Python 3.7 and above). <br>
>>>>>>> 36228ab3
<https://python-poetry.org/docs/#installation>

3. ImageMagick <br>
<https://imagemagick.org/script/download.php>
<<<<<<< HEAD

:warning: Once you have installed it, ImageMagick should be automatically detected by MoviePy, except for some developpers under specific OS like:

=======

:warning: Once you have installed it, ImageMagick should be automatically detected by MoviePy, except for some developpers under specific OS:

>>>>>>> 36228ab3
- for **windows users**, you may also set the variable _IMAGEMAGICK_BINARY_ from the moviepy/config.py file. To avoid doing so, make sure to check _"install legacy utilities"_ in the installation wizard.
  
- for **ubuntu users (>= 19.04)**, you may have installed from [apt://imagemagick]() or via the following command lines, then you need to disable this line ``<policy domain="path" rights="none" pattern="@*"/>`` from the security policy file located at ``/etc/ImageMagick/policy.xml``.

```sh
sudo apt update
sudo apt install imagemagick
```

> MoviePy additionally depends on the Python modules Numpy, imageio, Decorator, and tqdm, which will be automatically installed during MoviePy’s installation but it also needs extra common libraries like PIL, FFMPEG for specific usecases...

## Getting started

### Installation

1. **Clone** the repository

```sh
git clone https://github.com/amaurylrd/twitch_compyle.git
cd twitch_compyle
```

2. **Checkout** the main branch

### Setup

To setup this project, install the dependencies using poetry like so:

```sh
poetry lock
poetry install
```

Secondly refer to the [configuration guide](/CONFIGURATION.md) for a documentated overview on how to configure the ``.env`` file.

### Run

To run the project, run the following command in a poetry shell:

```sh
python sources/main.py
```

## Getting addicted

### 🚧 Contribution

If you are intrested in the project, check the [development manual](/DEVELOPMENT.md).
Please review this guide for further information on how to get started on the project for developpers and contributors.

### 📫 Contact
  
Tho we like postcards, we prefer emails : [@adesvall](https://github.com/adesvall), [@amaurylrd](https://github.com/amaurylrd) (owner), [@BOOOYAA](https://github.com/BOOOYAA)

## License

See the [LICENSE](/LICENSE) file for licensing information

<br>

And don't forget to give the project a star! :star:<|MERGE_RESOLUTION|>--- conflicted
+++ resolved
@@ -1,17 +1,9 @@
-<<<<<<< HEAD
-[![Build Status](https://app.travis-ci.com/amaurylrd/twitch_compyle.svg?token=8zCbm6e8xiaKAE2XXKzm&branch=main)](https://app.travis-ci.com/amaurylrd/twitch_compyle)
-[![License](https://img.shields.io/badge/License-Apache_2.0-blue.svg)](https://opensource.org/licenses/Apache-2.0)
-
-# twitch_compyle
-
-=======
 <!-- markdownlint-disable MD029 MD041 MD042 MD045 -->
 
 [![Build Status](https://app.travis-ci.com/amaurylrd/twitch_compyle.svg?token=8zCbm6e8xiaKAE2XXKzm&branch=main)](https://app.travis-ci.com/amaurylrd/twitch_compyle)[![License](https://img.shields.io/badge/License-Apache_2.0-blue.svg)](https://opensource.org/licenses/Apache-2.0)
 
 # twitch_compyle
 
->>>>>>> 36228ab3
 ## Keywords
 
 APIs, Twitch, Youtube, MoviePy, OpenCV...
@@ -22,32 +14,17 @@
 
 1. Python at least 3.8
 
-<<<<<<< HEAD
 2. Poetry any stable version like 1.2.2 (requires Python 3.7 or above). <br>
-=======
-2. Poetry any stable version like 1.2.2 (requires Python 3.7 and above). <br>
->>>>>>> 36228ab3
 <https://python-poetry.org/docs/#installation>
 
 3. ImageMagick <br>
 <https://imagemagick.org/script/download.php>
-<<<<<<< HEAD
-
-:warning: Once you have installed it, ImageMagick should be automatically detected by MoviePy, except for some developpers under specific OS like:
-
-=======
 
 :warning: Once you have installed it, ImageMagick should be automatically detected by MoviePy, except for some developpers under specific OS:
 
->>>>>>> 36228ab3
-- for **windows users**, you may also set the variable _IMAGEMAGICK_BINARY_ from the moviepy/config.py file. To avoid doing so, make sure to check _"install legacy utilities"_ in the installation wizard.
+- for **windows users**, you may also set the variable _IMAGEMAGICK_BINARY_ from the moviepy config file. To avoid doing so, make sure to check _"install legacy utilities"_ in the installation wizard.
   
-- for **ubuntu users (>= 19.04)**, you may have installed from [apt://imagemagick]() or via the following command lines, then you need to disable this line ``<policy domain="path" rights="none" pattern="@*"/>`` from the security policy file located at ``/etc/ImageMagick/policy.xml``.
-
-```sh
-sudo apt update
-sudo apt install imagemagick
-```
+- for **ubuntu users (>= 19.04)**, you may have installed from [apt://imagemagick]() (or via the apt install command lines), then you need to disable this line ``<policy domain="path" rights="none" pattern="@*"/>`` from the security policy file located at ``/etc/ImageMagick/policy.xml``.
 
 > MoviePy additionally depends on the Python modules Numpy, imageio, Decorator, and tqdm, which will be automatically installed during MoviePy’s installation but it also needs extra common libraries like PIL, FFMPEG for specific usecases...
 
